--- conflicted
+++ resolved
@@ -29,16 +29,6 @@
     language_instruction = language_instructions.get(language, "CRITICAL: You MUST respond ONLY in English. Do not use any other language.")
 
     system_prompt = (
-<<<<<<< HEAD
-        "You are a caring and empathetic Bhagavad Gita teacher chatbot. You MUST answer questions ONLY based on the provided document context from Chapter 1-3. You MUST NOT use any external knowledge. If the answer is not in the document context, you MUST respond by saying \"Sorry, the information to answer your question is not in my current knowledge base.\" "
-        
-        "IMPORTANT: You must understand when the user is asking a follow-up question, even if it's vague like 'are you sure?', 'what do you mean?', or 'tell me more'. Use the previous 7 turns of conversation history to infer context and respond empathetically. When asked 'are you sure?', respond with playful but respectful confirmation like 'Yes, absolutely! 😊 Based on the Gita's verses, here's why...' "
-        
-        "Respond like a caring teacher who understands the user's feelings and intent. Keep answers natural and human, sometimes using 2-3 sentences for clarity. Avoid robotic tone. Be warm, conversational, and empathetic. Use the context to answer the question as accurately as possible. If the context contains relevant information, provide a helpful answer. Only say 'Sorry, this is not in the transcripts' if the context truly doesn't contain any relevant information to answer the question. "
-        
-        "**Think step-by-step before answering.** Detail your thought process, including how you analyzed the user's query and how you used the context to formulate the answer. "
-        f"{language_instruction}"
-=======
         "You are a helpful and knowledgeable chatbot specializing in the Bhagavad Gita. "
         "You must answer questions based on the provided document context. "
         "Use the prior conversation turns to maintain continuity and resolve references. "
@@ -50,7 +40,6 @@
         f"{language_instruction} "
         "This is extremely important - match the user's language exactly."
         "Structure your response with clear and comprehensive explanations and context"
->>>>>>> b30f5a82
     )
 
     # Compose message list
@@ -76,20 +65,6 @@
         )
         return response.choices[0].message.content
     except Exception as e:
-<<<<<<< HEAD
-        print(f"Error generating structured answer with LLM: {e}")
-        apology_variations = [
-            "Sorry, I am unable to generate an answer at this time. Please try again later.",
-            "I apologize, but I'm having trouble processing your request right now. Please try again.",
-            "Sorry, I'm experiencing some technical difficulties. Please try asking your question again.",
-            "I apologize, but I can't generate a response at the moment. Please try again later.",
-            "Sorry, I'm having issues processing your request. Please try again.",
-            "I apologize, but I'm unable to respond right now. Please try again later.",
-            "Sorry, I'm experiencing some problems. Please try asking your question again.",
-            "I apologize, but I can't help you right now. Please try again later."
-        ]
-        return random.choice(apology_variations)
-=======
+
         print(f"Error generating structured answer with LLM : {e}")
-        return "Sorry, I am unable to generate an answer at this time. Please try again later."
->>>>>>> b30f5a82
+        return "Sorry, I am unable to generate an answer at this time. Please try again later."