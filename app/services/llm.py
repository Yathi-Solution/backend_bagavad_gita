import os
from openai import OpenAI
from dotenv import load_dotenv

load_dotenv()
client = OpenAI(api_key=os.getenv("OPENAI_API_KEY"))

def generate_answer(query: str, context: str) -> str:
    # Analyze query intent to determine response format
    query_lower = query.lower()
    is_structured_request = any(keyword in query_lower for keyword in [
        'summary', 'summarize', 'overview', 'brief', 'main points', 'key points',
        'analyze', 'analysis', 'explain', 'discuss', 'describe', 'learn', 'teachings',
        'lessons', 'insights', 'wisdom', 'outline', 'structure', 'organization'
    ])
    
    response = client.chat.completions.create(
        model="gpt-4o-mini",
        messages=[
            {
                "role": "system", 
                "content": f"""You are a Bhagavad Gita expert. You MUST ONLY answer based on the provided context from the uploaded Bhagavad Gita documents.

CRITICAL RULES:
1. ONLY use information from the provided context
2. If the context is empty or doesn't contain relevant information, say "I don't have information about this topic in the uploaded content"
3. NEVER use your training data or general knowledge about the Bhagavad Gita
4. NEVER make up or assume information not in the context
5. If asked about chapters not in the context, clearly state this limitation

RESPONSE STRUCTURE:
- Provide a clear, well-structured answer
- Use proper formatting with clear sections when appropriate
- Include relevant details and examples from the context
- Make the response comprehensive but concise
- {"Use markdown formatting for structured responses (headings, lists, emphasis)" if is_structured_request else "Use plain text for simple questions"}
- Organize information logically

<<<<<<< HEAD
Instructions:
- Answer ONLY from the provided context
- Structure your response clearly and comprehensively
- Include relevant details and examples when available
- Be clear when information is not available in the uploaded content"""
=======
IMPORTANT INSTRUCTIONS:
1. Always provide a complete, well-structured answer that covers all aspects of the question
2. Include specific details from the context (chapter names, verses, concepts)
3. Maintain consistency - similar questions should receive similar comprehensive answers
4. Structure your response with clear explanations and context
5. If the context contains relevant information, provide a detailed answer even if it's partial
6. Only say 'Sorry, I don't have information regarding this topic' if the context truly doesn't contain ANY relevant information

RESPONSE FORMAT:
- Start with a clear definition or explanation
- Provide specific details from the Bhagavad Gita context
- Include relevant background information
- Explain the significance or meaning
- Keep responses comprehensive and educational"""
>>>>>>> b9fda025
            },
            {"role": "user", "content": f"Context from uploaded Bhagavad Gita documents: {context}\n\nQuestion: {query}\n\nProvide a well-structured answer based ONLY on the provided context:"}
        ],
        temperature=0.1,  # Lower temperature for faster, more consistent responses
        max_tokens=1000 if is_structured_request else 800,  # More tokens for structured content
        stream=False
    )
    return response.choices[0].message.content

def generate_answer_stream(query: str, context: str):
    """Generate streaming response for real-time display"""
    # Analyze query intent to determine response format
    query_lower = query.lower()
    is_structured_request = any(keyword in query_lower for keyword in [
        'summary', 'summarize', 'overview', 'brief', 'main points', 'key points',
        'analyze', 'analysis', 'explain', 'discuss', 'describe', 'learn', 'teachings',
        'lessons', 'insights', 'wisdom', 'outline', 'structure', 'organization'
    ])
    
    response = client.chat.completions.create(
        model="gpt-4o-mini",
        messages=[
            {
                "role": "system", 
                "content": f"""You are a Bhagavad Gita expert. You MUST ONLY answer based on the provided context from the uploaded Bhagavad Gita documents.

CRITICAL RULES:
1. ONLY use information from the provided context
2. If the context is empty or doesn't contain relevant information, say "I don't have information about this topic in the uploaded content"
3. NEVER use your training data or general knowledge about the Bhagavad Gita
4. NEVER make up or assume information not in the context
5. If asked about chapters not in the context, clearly state this limitation

RESPONSE STRUCTURE:
- Provide a clear, well-structured answer
- Use proper formatting with clear sections when appropriate
- Include relevant details and examples from the context
- Make the response comprehensive but concise
- {"Use markdown formatting for structured responses (headings, lists, emphasis)" if is_structured_request else "Use plain text for simple questions"}
- Organize information logically

Instructions:
- Answer ONLY from the provided context
- Structure your response clearly and comprehensively
- Include relevant details and examples when available.
- Be clear when information is not available in the uploaded content"""
            },
            {"role": "user", "content": f"Context from uploaded Bhagavad Gita documents: {context}\n\nQuestion: {query}\n\nProvide a well-structured answer based ONLY on the provided context:"}
        ],
        temperature=0.1,
        max_tokens=1000 if is_structured_request else 800,  # More tokens for structured content
        stream=True  # Enable streaming
    )
    
    for chunk in response:
        if chunk.choices[0].delta.content is not None:
            yield chunk.choices[0].delta.content<|MERGE_RESOLUTION|>--- conflicted
+++ resolved
@@ -36,20 +36,13 @@
 - {"Use markdown formatting for structured responses (headings, lists, emphasis)" if is_structured_request else "Use plain text for simple questions"}
 - Organize information logically
 
-<<<<<<< HEAD
-Instructions:
-- Answer ONLY from the provided context
-- Structure your response clearly and comprehensively
-- Include relevant details and examples when available
-- Be clear when information is not available in the uploaded content"""
-=======
 IMPORTANT INSTRUCTIONS:
 1. Always provide a complete, well-structured answer that covers all aspects of the question
 2. Include specific details from the context (chapter names, verses, concepts)
 3. Maintain consistency - similar questions should receive similar comprehensive answers
 4. Structure your response with clear explanations and context
 5. If the context contains relevant information, provide a detailed answer even if it's partial
-6. Only say 'Sorry, I don't have information regarding this topic' if the context truly doesn't contain ANY relevant information
+6. Only say 'I don't have information about this topic in the uploaded content' if the context truly doesn't contain ANY relevant information
 
 RESPONSE FORMAT:
 - Start with a clear definition or explanation
@@ -57,7 +50,6 @@
 - Include relevant background information
 - Explain the significance or meaning
 - Keep responses comprehensive and educational"""
->>>>>>> b9fda025
             },
             {"role": "user", "content": f"Context from uploaded Bhagavad Gita documents: {context}\n\nQuestion: {query}\n\nProvide a well-structured answer based ONLY on the provided context:"}
         ],
@@ -99,11 +91,20 @@
 - {"Use markdown formatting for structured responses (headings, lists, emphasis)" if is_structured_request else "Use plain text for simple questions"}
 - Organize information logically
 
-Instructions:
-- Answer ONLY from the provided context
-- Structure your response clearly and comprehensively
-- Include relevant details and examples when available.
-- Be clear when information is not available in the uploaded content"""
+IMPORTANT INSTRUCTIONS:
+1. Always provide a complete, well-structured answer that covers all aspects of the question
+2. Include specific details from the context (chapter names, verses, concepts)
+3. Maintain consistency - similar questions should receive similar comprehensive answers
+4. Structure your response with clear explanations and context
+5. If the context contains relevant information, provide a detailed answer even if it's partial
+6. Only say 'I don't have information about this topic in the uploaded content' if the context truly doesn't contain ANY relevant information
+
+RESPONSE FORMAT:
+- Start with a clear definition or explanation
+- Provide specific details from the Bhagavad Gita context
+- Include relevant background information
+- Explain the significance or meaning
+- Keep responses comprehensive and educational"""
             },
             {"role": "user", "content": f"Context from uploaded Bhagavad Gita documents: {context}\n\nQuestion: {query}\n\nProvide a well-structured answer based ONLY on the provided context:"}
         ],
